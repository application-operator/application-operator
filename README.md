# application-operator

application-operator relies on a few things being explicitly set

* `CONFIG_VERSION` environment variable - typically `git rev-parse HEAD` or `git describe --tags` make
  good examples for this. It's expected that whatever automation maintains the operator keeps this value
  updated


## Installation

* Create the `applications` namespace:
<<<<<<< HEAD
  ```
  kubectl create namespace applications
  ```
* Make sure you are using `applications` as your default namespace.
  ```
  kubens applications 
  ```
* Install the Custom Resource Definition:
=======
>>>>>>> ab90454d
  ```
  kubectl create namespace applications
  ```
<<<<<<< HEAD

* Alternately apply the CRD like this:
  ```
  make install
=======
* Make sure you are using `applications` as your default namespace.
  ```
  kubens applications 
  ```
* Install the Custom Resource Definition:
  ```
  kubectl apply -k config/crd
>>>>>>> ab90454d
  ```

* Add the sample configuration (this also includes some RBAC to do the job. Here we only allow 
  it to modify resources in the `applications` namespace but typically you'll want a ClusterRole):
  ```
  kubectl apply -k config/samples
  ```
* Install the operator (for some reason `kubectl apply -k` fails but `kustomize | kubectl` works:
  ```
  kustomize build config/default | kubectl apply -f -
<<<<<<< HEAD
  ```
* Alternately run the operator locally:
  ```
  make run
=======
>>>>>>> ab90454d
  ```
* Add a test application:
  ```
  kubectl apply -f config/samples/resources/test-docker-debug.yaml
  ```
* If the test-docker-debug Job completes successfully, you should have a new test-docker-debug
  Deployment, and
  ```
  kubectl port-forward svc/test-docker-debug 8000:80
  ```
  should allow http://localhost:8000/ to show a blue docker-debug
* Doing the same but with prod-docker-debug should create two replicas, and visiting the service
  should show the green docker-debug

* NOTE: To run locally using `make run` I had to copy `demo-template.yaml` to a `templates` sub-directory.
* NOTE: The env vars on `.env` need to be mapped to local environment variables.

* Run tests
  ```
  cd controllers
  go test ./... -v
  ```

* Or ???
  ```
  make test
  ```



## Using a bespoke application template

You will need a container that can do deployments. The example job template assumes
that the container can run `./deploy.sh resource application environment version` and that will
do the trick. The underlying mechanism is up to you - 
[application-operator/application-operator-demo](https://github.com/application-operator/application-operator-demo)
container uses kustomize to generate slightly different configuration based on environment.

This container should either mount the configuration (e.g. from a git-sync sidecar
container) or be built with the configuration included. My preference is to build
the container with the configuration inside, tagged with the version of the code.

## Job Names

Job names are derived from the application name (as per `spec.application` in the resource
definition), the configuration version (from `CONFIG_VERSION`) and the application version
(`spec.version`). As Jobs have a maximum length of 63, we shorten the versions to 13
and impose a maximum length of 24 on the application name (to leave two characters for the
separators).

As Jobs only run once per job name, this means that the first 13 characters of versions
must be distinct across different versions - easy with a commit hash or `git describe --long`
but if you're `doing this-is-a-very-long-tag-prefix-$(git describe --long)` it won't work as well.

## Job Templates

Variables are available in the template through three sources:

* `.JobName` - the name of the job - `$application[:24]-$env[:10]-$config_version[:13]-$version[:13]`
* `.Application` - the resource definition of the application. Components of the application can
  be accessed using e.g. `.Application.Spec.Version`
* `.env` - a map of all the environment variables. For example, `PATH` is accessed using `{{ .env index 'PATH' }}`<|MERGE_RESOLUTION|>--- conflicted
+++ resolved
@@ -10,7 +10,6 @@
 ## Installation
 
 * Create the `applications` namespace:
-<<<<<<< HEAD
   ```
   kubectl create namespace applications
   ```
@@ -19,25 +18,12 @@
   kubens applications 
   ```
 * Install the Custom Resource Definition:
-=======
->>>>>>> ab90454d
   ```
-  kubectl create namespace applications
+  kubectl apply -k config/crd
   ```
-<<<<<<< HEAD
-
 * Alternately apply the CRD like this:
   ```
   make install
-=======
-* Make sure you are using `applications` as your default namespace.
-  ```
-  kubens applications 
-  ```
-* Install the Custom Resource Definition:
-  ```
-  kubectl apply -k config/crd
->>>>>>> ab90454d
   ```
 
 * Add the sample configuration (this also includes some RBAC to do the job. Here we only allow 
@@ -48,13 +34,10 @@
 * Install the operator (for some reason `kubectl apply -k` fails but `kustomize | kubectl` works:
   ```
   kustomize build config/default | kubectl apply -f -
-<<<<<<< HEAD
   ```
 * Alternately run the operator locally:
   ```
   make run
-=======
->>>>>>> ab90454d
   ```
 * Add a test application:
   ```
