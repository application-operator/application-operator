/*
Copyright 2021.

Licensed under the Apache License, Version 2.0 (the "License");
you may not use this file except in compliance with the License.
You may obtain a copy of the License at

    http://www.apache.org/licenses/LICENSE-2.0

Unless required by applicable law or agreed to in writing, software
distributed under the License is distributed on an "AS IS" BASIS,
WITHOUT WARRANTIES OR CONDITIONS OF ANY KIND, either express or implied.
See the License for the specific language governing permissions and
limitations under the License.
*/

package controllers

import (
	"bytes"
	"context"
	"encoding/json"
	"fmt"
	"html/template"
	"net/http"
	"os"
	"path"
	"strconv"
	"strings"
	"time"

	batchv1 "k8s.io/api/batch/v1"
	"k8s.io/apimachinery/pkg/api/errors"
	"k8s.io/apimachinery/pkg/runtime"
	ctrl "sigs.k8s.io/controller-runtime"
	"sigs.k8s.io/controller-runtime/pkg/client"
	"sigs.k8s.io/controller-runtime/pkg/controller/controllerutil"
	logf "sigs.k8s.io/controller-runtime/pkg/log"
	"sigs.k8s.io/controller-runtime/pkg/reconcile"
	"sigs.k8s.io/yaml"

	applicationoperatorgithubiov1alpha1 "github.com/application-operator/application-operator/api/v1alpha1"
	"github.com/google/uuid"
	corev1 "k8s.io/api/core/v1"
<<<<<<< HEAD
	metav1 "k8s.io/apimachinery/pkg/apis/meta/v1"
=======
>>>>>>> 8844dd83
)

// The key to index on to find jobs owned by an application instance.
var jobOwnerKey = ".metadata.controller"

var log = logf.Log.WithName("controller_application")

// Callback function to invoke a webhook.
type invokeWebhookFn func(url string, payload map[string]string) ([]byte, error)

// ReconcileApplication reconciles a Application object
type ApplicationReconciler struct {
	client.Client
	Scheme        *runtime.Scheme
	InvokeWebhook invokeWebhookFn
	Queue         chan batchv1.Job
}

//+kubebuilder:rbac:groups=application-operator.github.io,resources=applications,verbs=get;list;watch;create;update;patch;delete
//+kubebuilder:rbac:groups=application-operator.github.io,resources=applications/status,verbs=get;update;patch
//+kubebuilder:rbac:groups=application-operator.github.io,resources=applications/finalizers,verbs=update
//+kubebuilder:rbac:groups=batch,resources=jobs,verbs=get;create;list;watch;update;patch;delete
//+kubebuilder:rbac:groups=batch,resources=jobs/status,verbs=get

// Reconcile is part of the main kubernetes reconciliation loop which aims to
// move the current state of the cluster closer to the desired state.
//
// For more details, check Reconcile and its Result here:
// - https://pkg.go.dev/sigs.k8s.io/controller-runtime@v0.8.3/pkg/reconcile
func (r *ApplicationReconciler) Reconcile(ctx context.Context, request reconcile.Request) (reconcile.Result, error) {

	if r.InvokeWebhook == nil {
		r.InvokeWebhook = httpPost
	}

	reqLogger := log.WithValues("Request.Namespace", request.Namespace, "Request.Name", request.Name)
	reqLogger.Info("Reconciling Application")

	// Fetch the Application instance
	instance := &applicationoperatorgithubiov1alpha1.Application{}
	err := r.Client.Get(context.TODO(), request.NamespacedName, instance)
	if err != nil {
		if errors.IsNotFound(err) {
			// Request object not found, could have been deleted after reconcile request.
			// Owned objects are automatically garbage collected. For additional cleanup logic use finalizers.
			// Return and don't requeue
			return reconcile.Result{}, nil
		}
		// Error reading the object - requeue the request.
		return reconcile.Result{}, err
	}

	//
	// Find Jobs for the application instance.
	//
	var jobs batchv1.JobList
	if err := r.List(ctx, &jobs, client.InNamespace(request.Namespace), client.MatchingFields{jobOwnerKey: request.Name}); err != nil {
		return ctrl.Result{}, err
	}

	name := jobName(instance)
	found := false

	for _, job := range jobs.Items {
		if job.Name != name {
			reqLogger.Info("Deleting job %s", job.Name)
			r.Delete(ctx, &job)
			continue
		}
		found = true
		_, finishedType := isJobFinished(&job)
		switch finishedType {
		case "":
			if instance.Status.Status != "running" {
				instance.Status.Status = "running"
				instance.Status.LastUpdated = metav1.Time{Time: time.Now()}
			}
		case batchv1.JobFailed:
			if instance.Status.Status != "failed" {
				instance.Status.Status = "failed"
				_, err := r.triggerCompletionWebhook(job, "Failed") // The job has transitioned to failed, trigger failed web hook.
				if err != nil {
					return reconcile.Result{}, err
				}
				instance.Status.LastUpdated = metav1.Time{Time: time.Now()}
			}
		case batchv1.JobComplete:
			if instance.Status.Status != "succeeded" {
				instance.Status.Status = "succeeded"
				_, err := r.triggerCompletionWebhook(job, "Succeeded") // The job has transitioned to success, trigger success web hook.
				if err != nil {
					return reconcile.Result{}, err
				}
				instance.Status.LastUpdated = metav1.Time{Time: time.Now()}
			}
		}
	}

	if found {
		if err := r.Status().Update(ctx, instance); err != nil {
			log.Error(err, "unable to update Application status")
			return ctrl.Result{}, err
		}

		// Job already exists - don't requeue
		reqLogger.Info("Skip reconcile: Job already exists", "Job.Namespace", request.Namespace, "Job.Name", name)
		return reconcile.Result{}, nil
	}

	//
	// Define a new Job object
	//
	job, err := r.newJobForApplication(instance)
	if err != nil {
		return reconcile.Result{}, err
	}

	// Set Application instance as the owner and controller
	if err = controllerutil.SetControllerReference(instance, job, r.Scheme); err != nil {
		return reconcile.Result{}, err
	}

	reqLogger.Info("Creating a new Job", "Job.Namespace", job.Namespace, "Job.Name", job.Name)

	err = r.Client.Create(context.TODO(), job)
	if err != nil {
		return reconcile.Result{}, err
	}
	instance.Status.LastUpdated = metav1.Time{Time: time.Now()}
	instance.Status.Status = "created"
	instance.Status.JobID = job.Labels["job-id"]
	instance.Status.JobName = name

	if err := r.Status().Update(ctx, instance); err != nil {
		log.Error(err, "unable to update Application status")
		return ctrl.Result{}, err
	}

	// Job created successfully - don't requeue
	return reconcile.Result{}, nil
}

// Determines if a Job has finished.
func isJobFinished(job *batchv1.Job) (bool, batchv1.JobConditionType) {
	for _, c := range job.Status.Conditions {
		if (c.Type == batchv1.JobComplete || c.Type == batchv1.JobFailed) && c.Status == corev1.ConditionTrue {
			return true, c.Type
		}
	}

	return false, ""
}

type TemplateVars struct {
	Application *applicationoperatorgithubiov1alpha1.Application
	Env         map[string]string
	JobName     string
	JobId       string
}

func envVarsToMap() map[string]string {
	environ := os.Environ()
	result := make(map[string]string, len(environ))
	for _, env := range os.Environ() {
		pair := strings.SplitN(env, "=", 2)
		result[pair[0]] = pair[1]
	}
	return result
}

func versionToRFC1123(version string, length int) string {
	format := fmt.Sprintf("%%.%ds", length)
	return strings.TrimRight(fmt.Sprintf(format, strings.ReplaceAll(strings.ReplaceAll(version, ".", "-"), "_", "-")), "-")
}

func jobName(application *applicationoperatorgithubiov1alpha1.Application) string {
	return fmt.Sprintf("%s-%s-%s-%s",
		versionToRFC1123(application.Spec.Environment, 13),
		versionToRFC1123(application.Spec.Application, 13),
		versionToRFC1123(os.Getenv("CONFIG_VERSION"), 13),
		versionToRFC1123(application.Spec.Version, 13),
	)
}

func (r *ApplicationReconciler) newJobForApplication(application *applicationoperatorgithubiov1alpha1.Application) (*batchv1.Job, error) {
	env := envVarsToMap()
<<<<<<< HEAD
	// Note: strings below are truncated to fix the Kubernetes name length of 253 characters.

	bJobId, err := r.triggerStartWebhook(application)
	if err != nil {
		return nil, err
	}
	jobId := string(bJobId)
	if jobId == "" {
		jobId = uuid.New().String()
	}
=======
	// Note: strings below are truncated to fix the Kubernetes job name length of 63 characters.
	jobName := fmt.Sprintf("%s-%s-%s-%s",
		versionToRFC1123(application.Spec.Environment, 13),
		versionToRFC1123(application.Spec.Application, 13),
		versionToRFC1123(env["CONFIG_VERSION"], 13),
		versionToRFC1123(application.Spec.Version, 13),
	)

	jobId := uuid.New().String()
>>>>>>> 8844dd83

	templateVars := &TemplateVars{
		Application: application,
		Env:         env,
<<<<<<< HEAD
		JobName:     jobName(application),
=======
		JobName:     jobName,
		JobId:       jobId,
>>>>>>> 8844dd83
	}
	method := application.Spec.Method
	if method == "" {
		method = "default"
	}
	templateDir, ok := templateVars.Env["TEMPLATE_DIR"]
	if !ok {
		wd, err := os.Getwd()
		if err != nil {
			return nil, fmt.Errorf("cannot get working directory")
		}
		templateDir = path.Join(wd, "templates")
	}
	t, err := template.ParseFiles(path.Join(templateDir, fmt.Sprintf("%s-template.yml", method)))
	if err != nil {
		return nil, fmt.Errorf("error reading template file: %v", err)
	}
	var buf bytes.Buffer
	err = t.Execute(&buf, templateVars)
	if err != nil {
		return nil, fmt.Errorf("error templating file: %v", err)
	}
	var job batchv1.Job
	err = yaml.Unmarshal(buf.Bytes(), &job)
	if err != nil {
		return nil, fmt.Errorf("couldn't convert template to job: %v", err)
	}

	if job.Labels == nil {
		job.Labels = map[string]string{}
	}

	job.Labels["job-id"] = jobId

	if job.Spec.ActiveDeadlineSeconds == nil {
		configuredDeadline := env["DEPLOYMENT_DEADLINE"]

		var deadline int64
		if configuredDeadline != "" {
			parsed, err := strconv.Atoi(env["DEPLOYMENT_DEADLINE"])
			if err != nil {
				return nil, fmt.Errorf("failed to parse integer deadline (seconds) from DEPLOYMENT_DEADLINE environment variable")
			}
			deadline = int64(parsed)
		} else {
			deadline = 10 * 60 // Default to 10 minutes.
		}

		job.Spec.ActiveDeadlineSeconds = &deadline
	}

	return &job, nil
}

// SetupWithManager sets up the controller with the Manager.
func (r *ApplicationReconciler) SetupWithManager(mgr ctrl.Manager) error {

	//
	// Create an index that we can use to look up jobs later.
	//
	err := mgr.GetFieldIndexer().IndexField(context.Background(), &batchv1.Job{}, jobOwnerKey, func(rawObj client.Object) []string {
		job := rawObj.(*batchv1.Job)         // Get object.
		owner := metav1.GetControllerOf(job) // Get owner.

		if owner == nil {
			// No owner is found.
			return nil
		}

		if owner.Kind != "Application" { //todo: do i need to check the api version?
			// The owner is not an application.
			return nil
		}

		return []string{owner.Name}
	})

	if err != nil {
		return err
	}

	return ctrl.NewControllerManagedBy(mgr).
		// Tells the operator framework the type to watch.
		For(&applicationoperatorgithubiov1alpha1.Application{}).
		// Inform the manager this controller owns some job, automatically call Reconcile when a job changes.
		Owns(&batchv1.Job{}).
		Complete(r)
}

<<<<<<< HEAD
// Triggers the post-deployment webhook to notify if the webhook succeeded or failed.
func (r *ApplicationReconciler) triggerCompletionWebhook(job batchv1.Job, eventType string) ([]byte, error) {
	env := envVarsToMap()
	webhookUrl := env["WEBHOOK_COMPLETION"]
	if webhookUrl != "" {
		webhookPayload := map[string]string{
			"eventType":     eventType,
			"id":            job.Labels["job-id"],
			"environment":   job.Labels["Environment"],
			"application":   job.Labels["Application"],
			"configVersion": job.Labels["ConfigVersion"],
			"version":       job.Labels["version"],
		}
		return r.InvokeWebhook(webhookUrl, webhookPayload)
	}
	return nil, nil
}

func (r *ApplicationReconciler) triggerStartWebhook(application *applicationoperatorgithubiov1alpha1.Application) ([]byte, error) {
	env := envVarsToMap()
	webhookUrl := env["WEBHOOK_START"]
	if webhookUrl != "" {
		webhookPayload := map[string]string{
			"environment":   application.Spec.Environment,
			"application":   application.Spec.Application,
			"configVersion": env["CONFIG_VERSION"],
			"version":       application.Spec.Version,
		}
		return r.InvokeWebhook(webhookUrl, webhookPayload)
=======
//
// Triggers the post-deployment webhook to notify if the webhook succeeded or failed.
//
func triggerDeploymentWebhook(job batchv1.Job, eventType string) ([]byte, error) {
	env := envVarsToMap()
	webhookUrl := env["WEBHOOK"]
	if webhookUrl != "" {
		webhookPayload := map[string]string{
			"eventType":          eventType,
			"environment":        job.Labels["Environment"],
			"application":        job.Labels["Application"],
			"configVersion":      job.Labels["ConfigVersion"],
			"applicationVersion": job.Labels["ApplicationVersion"],
		}
		return httpPost(webhookUrl, webhookPayload)
>>>>>>> 8844dd83
	}
	return nil, nil
}

<<<<<<< HEAD
// Makes a HTTP post request.
=======
//
// Makes a HTTP post request.
//
>>>>>>> 8844dd83
func httpPost(url string, payload map[string]string) ([]byte, error) {
	postBody, _ := json.Marshal(payload)
	requestBody := bytes.NewBuffer(postBody)

	response, err := http.Post(url, "application/json", requestBody)
	if err != nil {
		return nil, err
	}
	var buffer []byte
	_, err = response.Body.Read(buffer)
	return buffer, err
<<<<<<< HEAD
=======
}

//
// Check if an array contains a particular named job.
//
func containsJob(jobs []corev1.ObjectReference, jobName string, jobNamespace string) bool {

	for _, job := range jobs {
		if job.Name == jobName && job.Namespace == jobNamespace {
			return true
		}
	}

	return false
>>>>>>> 8844dd83
}<|MERGE_RESOLUTION|>--- conflicted
+++ resolved
@@ -42,10 +42,7 @@
 	applicationoperatorgithubiov1alpha1 "github.com/application-operator/application-operator/api/v1alpha1"
 	"github.com/google/uuid"
 	corev1 "k8s.io/api/core/v1"
-<<<<<<< HEAD
 	metav1 "k8s.io/apimachinery/pkg/apis/meta/v1"
-=======
->>>>>>> 8844dd83
 )
 
 // The key to index on to find jobs owned by an application instance.
@@ -232,7 +229,6 @@
 
 func (r *ApplicationReconciler) newJobForApplication(application *applicationoperatorgithubiov1alpha1.Application) (*batchv1.Job, error) {
 	env := envVarsToMap()
-<<<<<<< HEAD
 	// Note: strings below are truncated to fix the Kubernetes name length of 253 characters.
 
 	bJobId, err := r.triggerStartWebhook(application)
@@ -243,27 +239,11 @@
 	if jobId == "" {
 		jobId = uuid.New().String()
 	}
-=======
-	// Note: strings below are truncated to fix the Kubernetes job name length of 63 characters.
-	jobName := fmt.Sprintf("%s-%s-%s-%s",
-		versionToRFC1123(application.Spec.Environment, 13),
-		versionToRFC1123(application.Spec.Application, 13),
-		versionToRFC1123(env["CONFIG_VERSION"], 13),
-		versionToRFC1123(application.Spec.Version, 13),
-	)
-
-	jobId := uuid.New().String()
->>>>>>> 8844dd83
 
 	templateVars := &TemplateVars{
 		Application: application,
 		Env:         env,
-<<<<<<< HEAD
-		JobName:     jobName(application),
-=======
-		JobName:     jobName,
-		JobId:       jobId,
->>>>>>> 8844dd83
+		JobName:     jobName(application)
 	}
 	method := application.Spec.Method
 	if method == "" {
@@ -353,7 +333,6 @@
 		Complete(r)
 }
 
-<<<<<<< HEAD
 // Triggers the post-deployment webhook to notify if the webhook succeeded or failed.
 func (r *ApplicationReconciler) triggerCompletionWebhook(job batchv1.Job, eventType string) ([]byte, error) {
 	env := envVarsToMap()
@@ -383,34 +362,13 @@
 			"version":       application.Spec.Version,
 		}
 		return r.InvokeWebhook(webhookUrl, webhookPayload)
-=======
-//
-// Triggers the post-deployment webhook to notify if the webhook succeeded or failed.
-//
-func triggerDeploymentWebhook(job batchv1.Job, eventType string) ([]byte, error) {
-	env := envVarsToMap()
-	webhookUrl := env["WEBHOOK"]
-	if webhookUrl != "" {
-		webhookPayload := map[string]string{
-			"eventType":          eventType,
-			"environment":        job.Labels["Environment"],
-			"application":        job.Labels["Application"],
-			"configVersion":      job.Labels["ConfigVersion"],
-			"applicationVersion": job.Labels["ApplicationVersion"],
-		}
-		return httpPost(webhookUrl, webhookPayload)
->>>>>>> 8844dd83
+
 	}
 	return nil, nil
 }
 
-<<<<<<< HEAD
 // Makes a HTTP post request.
-=======
-//
-// Makes a HTTP post request.
-//
->>>>>>> 8844dd83
+
 func httpPost(url string, payload map[string]string) ([]byte, error) {
 	postBody, _ := json.Marshal(payload)
 	requestBody := bytes.NewBuffer(postBody)
@@ -422,21 +380,4 @@
 	var buffer []byte
 	_, err = response.Body.Read(buffer)
 	return buffer, err
-<<<<<<< HEAD
-=======
-}
-
-//
-// Check if an array contains a particular named job.
-//
-func containsJob(jobs []corev1.ObjectReference, jobName string, jobNamespace string) bool {
-
-	for _, job := range jobs {
-		if job.Name == jobName && job.Namespace == jobNamespace {
-			return true
-		}
-	}
-
-	return false
->>>>>>> 8844dd83
 }